--- conflicted
+++ resolved
@@ -91,16 +91,11 @@
         benchmark_estimator.run()
         t1_ = time.perf_counter()
 
-<<<<<<< HEAD
-        time_report.loc[len(time_report)] = [name, *convert(t1_ - t0_)]
-=======
         time_report.loc[len(time_report)] = [
             name,
-            benchmark_estimator.lib_,
+            benchmark_estimator.estimator.split(".")[0],
             *convert(t1_ - t0_),
         ]
-        benchmark_estimator.to_csv()
->>>>>>> 1ec65a14
 
     # Store bench time report
     t1 = time.perf_counter()
