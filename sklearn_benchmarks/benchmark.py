import glob
import importlib
import os
import time
from pprint import pprint

import joblib
import numpy as np
import onnxruntime as rt
import pandas as pd
from skl2onnx import convert_sklearn
from skl2onnx.common.data_types import FloatTensorType
from sklearn.model_selection import ParameterGrid, train_test_split
from sklearn.utils._testing import set_random_state
from viztracer import VizTracer

from sklearn_benchmarks.config import (
    BENCHMARK_MAX_ITER,
    BENCHMARK_TIME_BUDGET,
    BENCHMARKING_RESULTS_PATH,
    FUNC_TIME_BUDGET,
    PROFILING_RESULTS_PATH,
<<<<<<< HEAD
=======
    HPO_BENCHMARK_TIME_BUDGET,
    BENCHMARK_PREDICTIONS_TIME_BUDGET,
>>>>>>> 40b20470
)
from sklearn_benchmarks.utils.misc import gen_data, predict_or_transform


class BenchFuncExecutor:
    """
    Executes a benchmark function (fit, predict or transform)
    """

    def run(
        self,
        func,
        estimator,
        profiling_output_path,
        profiling_output_extensions,
        X,
        y=None,
        max_iter=BENCHMARK_MAX_ITER,
        onnx_model_filename=None,
        **kwargs,
    ):
        if max_iter > 1:
            # First run with a profiler (not timed)
            with VizTracer(verbose=0) as tracer:
                tracer.start()
                if y is not None:
                    func(X, y, **kwargs)
                else:
                    func(X, **kwargs)
                tracer.stop()
                for extension in profiling_output_extensions:
                    output_file = f"{profiling_output_path}.{extension}"
                    tracer.save(output_file=output_file)

        # Next runs: at most 10 runs or 30 sec
        times = []
        start = time.perf_counter()
        for _ in range(max_iter):
            start = time.perf_counter()

            if y is not None:
                self.func_result_ = func(X, y, **kwargs)
            else:
                if onnx_model_filename is not None:
                    sess = rt.InferenceSession(onnx_model_filename)
                    input_name = sess.get_inputs()[0].name
                    label_name = sess.get_outputs()[0].name

                    self.func_result_ = sess.run(
                        [label_name], {input_name: X.astype(np.float32)}
                    )[0]
                else:
                    self.func_result_ = func(X, **kwargs)

            end = time.perf_counter()
            times.append(end - start)

            if end - start > FUNC_TIME_BUDGET:
                break

        benchmark_info = {}
        mean = np.mean(times)

        n_iter = None
        if hasattr(estimator, "n_iter_"):
            benchmark_info["n_iter"] = estimator.n_iter_
            n_iter = estimator.n_iter_
        elif hasattr(estimator, "best_iteration_"):
            n_iter = estimator.best_iteration_
        elif hasattr(estimator, "get_best_iteration"):
            n_iter = estimator.get_best_iteration()
        elif hasattr(estimator, "get_booster"):
            n_iter = estimator.get_booster().best_iteration

        benchmark_info["n_iter"] = n_iter
        n_iter = 1 if n_iter is None else n_iter

        benchmark_info["mean"] = mean
        benchmark_info["stdev"] = np.std(times)
        benchmark_info["throughput"] = X.nbytes * n_iter / mean / 1e9
        benchmark_info["latency"] = mean / X.shape[0]

        return benchmark_info


class Benchmark:
    def __init__(
        self,
        name="",
        estimator="",
        inherit=False,
        metrics=[],
        hyperparameters={},
        datasets=[],
        use_onnx_runtime=False,
        onnx_params={},
        random_state=None,
        profiling_file_type="",
        profiling_output_extensions=[],
    ):
        self.name = name
        self.estimator = estimator
        self.inherit = inherit
        self.metrics = metrics
        self.hyperparameters = hyperparameters
        self.datasets = datasets
        self.use_onnx_runtime = use_onnx_runtime
        self.onnx_params = onnx_params
        self.random_state = random_state
        self.profiling_file_type = profiling_file_type
        self.profiling_output_extensions = profiling_output_extensions

    def _make_params_grid(self):
        params = self.hyperparameters.get("init", {})
        if not params:
            estimator_class = self._load_estimator_class()
            estimator = estimator_class()
            # Parameters grid should have list values
            params = {k: [v] for k, v in estimator.__dict__.items()}
        grid = list(ParameterGrid(params))
        np.random.shuffle(grid)
        return grid

    def _set_lib(self):
        self.lib_ = self.estimator.split(".")[0]

    def _load_estimator_class(self):
        split_path = self.estimator.split(".")
        mod, class_name = ".".join(split_path[:-1]), split_path[-1]
        return getattr(importlib.import_module(mod), class_name)

    def _load_metrics_funcs(self):
        module = importlib.import_module("sklearn.metrics")
        return [getattr(module, m) for m in self.metrics]

    def run(self):
        self._set_lib()
        estimator_class = self._load_estimator_class()
        metrics_funcs = self._load_metrics_funcs()
        params_grid = self._make_params_grid()
        self.results_ = []
        start = time.perf_counter()
        for dataset in self.datasets:
            n_features = dataset["n_features"]
            n_samples_train = dataset["n_samples_train"]
            n_samples_test = list(reversed(sorted(dataset["n_samples_test"])))
            n_samples_valid = dataset.get("n_samples_valid", None)
            is_hpo_curve = dataset.get("hpo_curve", False)
            for ns_train in n_samples_train:
                n_samples = ns_train + max(n_samples_test)
                if n_samples_valid is not None:
                    n_samples += n_samples_valid
                X, y = gen_data(
                    dataset["sample_generator"],
                    n_samples=n_samples,
                    n_features=n_features,
                    **dataset["params"],
                )
                X_train, X_test, y_train, y_test = train_test_split(
                    X, y, train_size=ns_train, random_state=self.random_state
                )
                if n_samples_valid is not None:
                    X_train, X_valid, y_train, y_valid = train_test_split(
                        X_train,
                        y_train,
                        test_size=n_samples_valid,
                        random_state=self.random_state,
                    )
                fit_params = {}
                for k, v in self.hyperparameters.get("fit", {}).items():
                    fit_params[k] = eval(str(v))

                for params in params_grid:
                    estimator = estimator_class(**params)
                    set_random_state(estimator, random_state=self.random_state)
                    bench_func = estimator.fit
                    # Use digests to identify results later in reporting
                    hyperparams_digest = joblib.hash(params)
                    dataset_digest = joblib.hash(dataset)
                    profiling_output_path = f"{PROFILING_RESULTS_PATH}/{self.lib_}_fit_{hyperparams_digest}_{dataset_digest}"

                    benchmark_info = BenchFuncExecutor().run(
                        bench_func,
                        estimator,
                        profiling_output_path,
                        self.profiling_output_extensions,
                        X_train,
                        y=y_train,
                        max_iter=1,
                        **fit_params,
                    )

                    if self.use_onnx_runtime:
                        initial_type = [
                            ("float_input", FloatTensorType([None, X_train.shape[1]]))
                        ]
                        onnx_model_filename = f"{self.lib_}_{self.name}_{hyperparams_digest}_{dataset_digest}.onnx"

                        onx = convert_sklearn(estimator, initial_types=initial_type)

                        with open(onnx_model_filename, "wb") as f:
                            f.write(onx.SerializeToString())

                    row = dict(
                        estimator=self.name,
                        function=bench_func.__name__,
                        n_samples_train=ns_train,
                        n_samples=ns_train,
                        n_features=n_features,
                        hyperparams_digest=hyperparams_digest,
                        dataset_digest=dataset_digest,
                        **benchmark_info,
                        **params,
                    )

                    self.results_.append(row)

                    start_predictions = time.perf_counter()
                    for i in range(len(n_samples_test)):
                        ns_test = n_samples_test[i]
                        X_test_, y_test_ = X_test[:ns_test], y_test[:ns_test]
                        bench_func = predict_or_transform(estimator)

                        profiling_output_path = f"{PROFILING_RESULTS_PATH}/{self.lib_}_{bench_func.__name__}_{hyperparams_digest}_{dataset_digest}"
                        executor = BenchFuncExecutor()
                        bench_func_params = (
                            self.hyperparameters[bench_func.__name__]
                            if bench_func.__name__ in self.hyperparameters
                            else {}
                        )

                        if self.use_onnx_runtime:
                            benchmark_info = executor.run(
                                bench_func,
                                estimator,
                                profiling_output_path,
                                self.profiling_output_extensions,
                                X_test_,
                                max_iter=1 if is_hpo_curve else BENCHMARK_MAX_ITER,
                                onnx_model_filename=onnx_model_filename,
                                **bench_func_params,
                            )

                            row = dict(
                                estimator=self.name,
                                use_onnx_runtime=self.use_onnx_runtime,
                                function=bench_func.__name__,
                                n_samples_train=ns_train,
                                n_samples=ns_test,
                                n_features=n_features,
                                hyperparams_digest=hyperparams_digest,
                                dataset_digest=dataset_digest,
                                **benchmark_info,
                                **params,
                            )

                            for metric_func in metrics_funcs:
                                y_pred = executor.func_result_
                                score = metric_func(y_test_, y_pred)
                                row[metric_func.__name__] = score

                            pprint(row)
                            self.results_.append(row)

                        benchmark_info = executor.run(
                            bench_func,
                            estimator,
                            profiling_output_path,
                            self.profiling_output_extensions,
                            X_test_,
                            max_iter=1 if is_hpo_curve else BENCHMARK_MAX_ITER,
                            **bench_func_params,
                        )

                        row = dict(
                            estimator=self.name,
                            function=bench_func.__name__,
                            n_samples_train=ns_train,
                            n_samples=ns_test,
                            n_features=n_features,
                            hyperparams_digest=hyperparams_digest,
                            dataset_digest=dataset_digest,
                            **benchmark_info,
                            **params,
                        )

                        for metric_func in metrics_funcs:
                            y_pred = executor.func_result_
                            score = metric_func(y_test_, y_pred)
                            row[metric_func.__name__] = score

                        pprint(row)
                        self.results_.append(row)
                        self.to_csv()

                        if self.use_onnx_runtime:
                            os.remove(onnx_model_filename)

                        if is_hpo_curve:
                            now = time.perf_counter()
                            if now - start > HPO_BENCHMARK_TIME_BUDGET:
                                return
<<<<<<< HEAD

=======
                            if (
                                now - start_predictions
                                > BENCHMARK_PREDICTIONS_TIME_BUDGET
                            ):
                                break
>>>>>>> 40b20470
        return self

    def to_csv(self):
        csv_path = f"{BENCHMARKING_RESULTS_PATH}/{self.lib_}_{self.name}.csv"
        pd.DataFrame(self.results_).to_csv(
            csv_path,
            mode="w+",
            index=False,
        )<|MERGE_RESOLUTION|>--- conflicted
+++ resolved
@@ -16,15 +16,11 @@
 
 from sklearn_benchmarks.config import (
     BENCHMARK_MAX_ITER,
-    BENCHMARK_TIME_BUDGET,
     BENCHMARKING_RESULTS_PATH,
     FUNC_TIME_BUDGET,
     PROFILING_RESULTS_PATH,
-<<<<<<< HEAD
-=======
     HPO_BENCHMARK_TIME_BUDGET,
     BENCHMARK_PREDICTIONS_TIME_BUDGET,
->>>>>>> 40b20470
 )
 from sklearn_benchmarks.utils.misc import gen_data, predict_or_transform
 
@@ -327,15 +323,11 @@
                             now = time.perf_counter()
                             if now - start > HPO_BENCHMARK_TIME_BUDGET:
                                 return
-<<<<<<< HEAD
-
-=======
                             if (
                                 now - start_predictions
                                 > BENCHMARK_PREDICTIONS_TIME_BUDGET
                             ):
                                 break
->>>>>>> 40b20470
         return self
 
     def to_csv(self):
