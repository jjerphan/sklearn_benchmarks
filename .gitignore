# Byte-compiled / optimized / DLL files
__pycache__/
*.py[cod]
*$py.class

# C extensions
*.so

# Distribution / packaging
.Python
build/
develop-eggs/
dist/
downloads/
eggs/
.eggs/
lib/
lib64/
parts/
sdist/
var/
wheels/
share/python-wheels/
*.egg-info/
.installed.cfg
*.egg
MANIFEST

# PyInstaller
#  Usually these files are written by a python script from a template
#  before PyInstaller builds the exe, so as to inject date/other infos into it.
*.manifest
*.spec

# Installer logs
pip-log.txt
pip-delete-this-directory.txt

# Unit test / coverage reports
htmlcov/
.tox/
.nox/
.coverage
.coverage.*
.cache
nosetests.xml
coverage.xml
*.cover
*.py,cover
.hypothesis/
.pytest_cache/
cover/

# Translations
*.mo
*.pot

# Django stuff:
*.log
local_settings.py
db.sqlite3
db.sqlite3-journal

# Flask stuff:
instance/
.webassets-cache

# Scrapy stuff:
.scrapy

# Sphinx documentation
docs/_build/

# PyBuilder
.pybuilder/
target/

# Jupyter Notebook
.ipynb_checkpoints

# IPython
profile_default/
ipython_config.py

# pyenv
#   For a library or package, you might want to ignore these files since the code is
#   intended to run in multiple environments; otherwise, check them in:
# .python-version

# pipenv
#   According to pypa/pipenv#598, it is recommended to include Pipfile.lock in version control.
#   However, in case of collaboration, if having platform-specific dependencies or dependencies
#   having no cross-platform support, pipenv may install dependencies that don't work, or not
#   install all needed dependencies.
#Pipfile.lock

# PEP 582; used by e.g. github.com/David-OConnor/pyflow
__pypackages__/

# Celery stuff
celerybeat-schedule
celerybeat.pid

# SageMath parsed files
*.sage.py

# Environments
.env
.venv
env/
venv/
ENV/
env.bak/
venv.bak/

# Spyder project settings
.spyderproject
.spyproject

# Rope project settings
.ropeproject

# mkdocs documentation
/site

# mypy
.mypy_cache/
.dmypy.json
dmypy.json

# Pyre type checker
.pyre/

# pytype static type analyzer
.pytype/

# Cython debug symbols
cython_debug/

*.csv

*.txt

tmp

.vscode

*.sh

*.json.gz

wip.ipynb

<<<<<<< HEAD
*.onnx
=======
*.html
>>>>>>> 2d306bd5
<|MERGE_RESOLUTION|>--- conflicted
+++ resolved
@@ -151,8 +151,5 @@
 
 wip.ipynb
 
-<<<<<<< HEAD
 *.onnx
-=======
-*.html
->>>>>>> 2d306bd5
+*.html